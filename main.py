import requests
import configparser
import os
import sys
import time
from datetime import datetime
from concurrent.futures import ThreadPoolExecutor

class PullRequestAnalyzer:
    def __init__(self):
        self.RESULTS_PER_PAGE = 100
        self.pull_requests_with_file = []
        self.pull_requests_searched = 0
        self.files_searched = 0

    def read_config(self):
        '''Reads and validates the configuration file config.ini'''
        if getattr(sys, 'frozen', False):
            application_path = os.path.dirname(sys.executable)
        else:
            application_path = os.path.dirname(os.path.abspath(__file__))

        config_path = os.path.join(application_path, 'config.ini')
        if not os.path.exists(config_path):
            raise FileNotFoundError(f'Configuration file "config.ini" not found in {application_path}')

        config = configparser.ConfigParser()
        config.read(config_path)

        # Extract configuration parameters
        try:
            self.GITHUB_ENDPOINT = config['GITHUB'].get('API_ROOT_ENDPOINT')
            self.OWNER = config['GITHUB'].get('OWNER')
            self.REPO = config['GITHUB'].get('REPO')
            self.GITHUB_TOKEN = config['AUTHENTICATION'].get('GITHUB_TOKEN')
        except KeyError as e:
            raise KeyError(f'Missing configuration section: {e} in config.ini')
        
        if not self.GITHUB_ENDPOINT:
            raise ValueError('GITHUB_ENDPOINT is missing in config.ini')
        if not self.OWNER:
            raise ValueError('OWNER is missing in config.ini')
        if not self.REPO:
            raise ValueError('REPO is missing in config.ini')
        if not self.GITHUB_TOKEN:
            raise ValueError('GITHUB_TOKEN is missing in config.ini')

        self.HEADERS = {
            'Accept': 'application/vnd.github+json',
            'Authorization': f'Bearer {self.GITHUB_TOKEN}'
            }

    def get_user_inputs(self):
        '''Prompts the user for inputs and validates them.'''
        self.target_file = input('Enter full path of file to search for in pull requests: ')

        while True:
            pr_status = input('\nWould you like to search just open pull requests or all pull requests? (open/all): ').strip().lower()
            if pr_status == 'open' or pr_status == 'all':
                self.pr_status = pr_status
                break
            else:
                print('Invalid status entered. Specify "open" or "all".')

        self.date_filtering = False
        self.START_DATE = None
        self.END_DATE = None

        if self.pr_status == 'all':
            while True:
                filter_choice = input('\nDo you want to filter by date range? (yes/no): ').strip().lower()
                if filter_choice in ['yes', 'no']:
                    break
                else:
                    print('Enter "yes" or "no"')

            if filter_choice == 'yes':
                self.date_filtering = True
                date_format = '%m-%d-%y'
                while True:
                    start_date_input = input(f'\nEnter the start date (format: "mm-dd-yy"): ').strip()
                    end_date_input = input(f'Enter the end date (format: "mm-dd-yy"): ').strip()
                    try:
                        self.START_DATE = datetime.strptime(start_date_input, date_format)
                        self.END_DATE = datetime.strptime(end_date_input, date_format)
                        if self.START_DATE > self.END_DATE:
                            print('Start date cannot be after end date. Please enter the dates again.')
                            continue
                        print(f'\nProcessing all pull requests opened between {self.START_DATE} and {self.END_DATE}...')
                        break
                    except ValueError as ve:
                        print(f'Invalid date format: {ve}. Please enter the dates again.')
            else:
                print('\nProcessing all PRs with no date filtering...')
        else: print('\nProcessing all open PRs...')

    def fetch_pull_requests(self):
        '''Generator function to fetch all pull requests with pagination'''
        page = 1
        while True:
            pulls_url = f'{self.GITHUB_ENDPOINT}/repos/{self.OWNER}/{self.REPO}/pulls'
            params = {
                'state': self.pr_status, 
                'per_page': self.RESULTS_PER_PAGE, 
                'page': page,
                'sort': 'created',
                'direction': 'desc'
            }

            # Make API request and check for errors
            response = requests.get(pulls_url, headers=self.HEADERS, params=params, verify=True)
            if response.status_code != 200:
                raise Exception(f'Error fetching pull requests: {response.status_code}, {response.text}')
            
            pulls = response.json()
            if not pulls:
                break  # No more pull requests
            yield from pulls

            if 'next' in response.links:
                page += 1
            else:
                break

    def fetch_pr_files(self, pull_number):
        '''Generator function to fetch files in pull request with pagination'''
        page = 1
        while True:
            files_url = f'{self.GITHUB_ENDPOINT}/repos/{self.OWNER}/{self.REPO}/pulls/{pull_number}/files'
            params = {'per_page': self.RESULTS_PER_PAGE, 'page': page}

            # Make API request and check for errors
            response = requests.get(files_url, headers=self.HEADERS, params=params, verify=True)
            if response.status_code != 200:
                raise Exception(f'Error fetching files for PR #{pull_number}: {response.status_code}, {response.text}')    
                
            files = response.json()
            if not files:
                break  # No more files in this pull request
            yield from files

            if 'next' in response.links:
                page += 1
            else:
                break

    def process_pull_requests(self):
<<<<<<< HEAD
        '''Processes pull requests and checks for the target file asynchronously'''
        file_request_futures=[]
        with ThreadPoolExecutor() as executor:
            for pr in self.fetch_pull_requests():
                # Only process PRs that fall within specified date range
                if self.date_filtering:
                    pr_created_at = datetime.strptime(pr['created_at'], '%Y-%m-%dT%H:%M:%SZ')
                    if pr_created_at > self.END_DATE:
                        continue
                    elif pr_created_at < self.START_DATE:
                        # Since pull requests are sorted by creation date descending,
                        # we can stop processing further pull requests
                        print('Reached pull requests outside the date range. Stopping.')
                        break
=======
        '''Processes pull requests and checks for the target file'''
        self.start_time = time.time()
        for pr in self.fetch_pull_requests():
            # Only process PRs that fall within specified date range
            if self.date_filtering:
                pr_created_at = datetime.strptime(pr['created_at'], '%Y-%m-%dT%H:%M:%SZ')
                if pr_created_at > self.END_DATE:
                    continue
                elif pr_created_at < self.START_DATE:
                    # Since pull requests are sorted by creation date descending,
                    # we can stop processing further pull requests
                    print('Reached pull requests outside the date range. Stopping.')
                    break
>>>>>>> 9715ed36

                pull_number = pr['number']
                pull_url = pr['html_url']
                self.pull_requests_searched += 1
                print(f'Processing PR #{pull_number}')
                file_request_futures.append(executor.submit(self.read_files, pull_number, pull_url))
            
            # Display error message for any pull requests we were unable to fetch files for 
            # and continue processing
            for future in file_request_futures:
                try:
                    future.result()
                except Exception as e:
                    print(e)

    def read_files(self, pull_number, pull_url):
        '''Fetch PR files and determine if specified file was changed'''
        for file in self.fetch_pr_files(pull_number):
            self.files_searched += 1
            if file['filename'] == self.target_file:
                self.pull_requests_with_file.append(pull_url)
                break # No need to check more files in this pull request

    def display_results(self):
        if not self.pull_requests_with_file:
            print(f'\nNo pull requests found that modified {self.target_file}')
        else:
            print(f'\nPull requests that modified {self.target_file}:')
            for pull_url in self.pull_requests_with_file:
                print(pull_url)
        print(f'\n\nSearched {analyzer.pull_requests_searched} pull requests and {analyzer.files_searched} files.')

    def run(self):
        '''Main method to run program'''
        try:
            self.read_config()
            self.get_user_inputs()
            self.process_pull_requests()
            self.display_results()
        except Exception as e:
            print(f'Error: {e}')
            input('Press Enter to exit...')
            sys.exit(1)

if __name__ == '__main__':
    while True:
        analyzer = PullRequestAnalyzer()
        analyzer.run()
        end_time = time.time()
        print(f'\nSearch finished in {end_time - analyzer.start_time:.2f} seconds.')
        while True:
            search_again = input('\nWould you like to search again? (yes/no): ').strip().lower()
            if search_again in ['yes', 'no']:
                break
            print('Invalid input. Please type "yes" or "no".')
        if search_again == 'no':
            sys.exit(0)
        print()<|MERGE_RESOLUTION|>--- conflicted
+++ resolved
@@ -145,8 +145,8 @@
                 break
 
     def process_pull_requests(self):
-<<<<<<< HEAD
         '''Processes pull requests and checks for the target file asynchronously'''
+        self.start_time = time.time()
         file_request_futures=[]
         with ThreadPoolExecutor() as executor:
             for pr in self.fetch_pull_requests():
@@ -160,21 +160,6 @@
                         # we can stop processing further pull requests
                         print('Reached pull requests outside the date range. Stopping.')
                         break
-=======
-        '''Processes pull requests and checks for the target file'''
-        self.start_time = time.time()
-        for pr in self.fetch_pull_requests():
-            # Only process PRs that fall within specified date range
-            if self.date_filtering:
-                pr_created_at = datetime.strptime(pr['created_at'], '%Y-%m-%dT%H:%M:%SZ')
-                if pr_created_at > self.END_DATE:
-                    continue
-                elif pr_created_at < self.START_DATE:
-                    # Since pull requests are sorted by creation date descending,
-                    # we can stop processing further pull requests
-                    print('Reached pull requests outside the date range. Stopping.')
-                    break
->>>>>>> 9715ed36
 
                 pull_number = pr['number']
                 pull_url = pr['html_url']
